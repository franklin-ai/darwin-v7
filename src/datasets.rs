use crate::annotation::AnnotationClass;
use crate::client::V7Methods;
use crate::expect_http_ok;
use crate::filter::Filter;
<<<<<<< HEAD
use crate::item::{AddDataPayload, DatasetItem, DatasetItemTypes, ExistingSimpleItem};
=======
use crate::item::{AddDataPayload, DatasetItem, DatasetItemStatus};
>>>>>>> 2d83e1ce
use crate::team::TypeCount;
use crate::workflow::WorkflowTemplate;
use anyhow::{bail, Context, Result};
use async_trait::async_trait;
use csv_async::AsyncReaderBuilder;
#[allow(unused_imports)]
use fake::{Dummy, Fake};
use futures::io::Cursor;
use futures::StreamExt;
use serde::{Deserialize, Serialize};
use std::cmp::PartialEq;
use std::collections::HashMap;
use std::fmt::Display;

#[derive(Debug, Default, Clone, Serialize, Deserialize, Dummy, PartialEq, Eq)]
pub struct AnnotationHotKeys {
    pub key: String,
}

#[derive(Debug, Default, Clone, Serialize, Deserialize, Dummy)]
pub struct Dataset {
    pub active: Option<bool>,
    pub archived: Option<bool>,
    pub archived_at: Option<String>,
    // TODO: Find out what the annotation_hotkeys HashMap actually is
    // the HashMap below is a placeholder for now, it is some kind of hashmap
    pub annotation_hotkeys: Option<HashMap<String, String>>,
    pub annotators_can_create_tags: Option<bool>,
    pub annotators_can_instantiate_workflows: Option<bool>,
    pub anyone_can_double_assign: Option<bool>,

    // TODO: annotations
    #[serde(skip)]
    pub annotation_classes: Vec<String>,

    pub default_workflow_template_id: Option<u32>,

    pub id: u32,
    pub inserted_at: Option<String>,
    pub instructions: Option<String>,

    pub name: Option<String>,
    pub num_annotations: Option<Option<u32>>,
    pub num_annotators: Option<Option<u32>>,
    pub num_classes: Option<u32>,
    pub num_complete_files: Option<u32>,
    pub num_images: Option<u32>,
    pub num_items: Option<u32>,
    pub num_videos: Option<u32>,
    pub owner_id: Option<u32>,
    pub parent_id: Option<u32>,
    pub pdf_fit_page: Option<bool>,
    pub progress: Option<f64>,
    pub public: Option<bool>,
    pub reviewers_can_annotate: Option<bool>,
    pub slug: String,
    pub team_id: Option<u32>,
    pub team_slug: Option<String>,

    // TODO: thumbnails
    #[serde(skip)]
    pub thumbnails: Option<Vec<String>>,
    pub updated_at: Option<String>,
    pub version: Option<u32>,
    pub work_size: Option<u32>,
    pub work_prioritization: Option<String>,
}

#[derive(Debug, Default, Clone, Serialize, Deserialize, Dummy)]
pub struct ExportMetadata {
    pub annotation_classes: Vec<AnnotationClass>,
    pub annotation_types: Vec<TypeCount>,
}
#[derive(Debug, Default, Clone, Serialize, Deserialize, Dummy)]
pub struct Export {
    pub name: String,
    pub download_url: Option<String>,
    pub format: ExportFormat,
    pub inserted_at: String,
    pub latest: bool,
    #[serde(skip_deserializing)]
    pub metadata: ExportMetadata,
    pub status: Option<String>,
    pub version: u16,
}

#[derive(Debug, Default, Clone, Serialize, Deserialize, Dummy, PartialEq, Eq)]
#[serde(rename_all = "lowercase")]
pub enum ExportFormat {
    #[default]
    Json,
    Xml,
    Coco,
    Cvat,
    #[serde(rename = "pascal_voc")]
    PascalVoc,
    #[serde(rename = "semantic-mask")]
    SemanticMask,
    #[serde(rename = "instance-mask")]
    InstanceMask,
}

impl From<ExportFormat> for &str {
    fn from(value: ExportFormat) -> Self {
        match value {
            ExportFormat::Json => "json",
            ExportFormat::Xml => "xml",
            ExportFormat::Coco => "coco",
            ExportFormat::Cvat => "cvat",
            ExportFormat::PascalVoc => "pascal_voc",
            ExportFormat::SemanticMask => "semantic-mask",
            ExportFormat::InstanceMask => "instance-mask",
        }
    }
}

#[derive(Debug, Default, Clone, Serialize, Deserialize, Dummy, PartialEq, Eq)]
struct DatasetName {
    pub name: String,
}

#[derive(Debug, Default, Clone, Serialize, Deserialize, Dummy, PartialEq, Eq)]
struct AddDataItemsPayload {
    pub items: Vec<AddDataPayload>,
    pub storage_name: String,
}

/// Version 2.0 equivalent of `AddDataItemsPayload`
#[derive(Debug, Default, Clone, Serialize, Deserialize, Dummy, PartialEq, Eq)]
pub struct RegisterExistingItemPayload {
    /// Slug name of the Dataset to upload images to
    pub dataset_slug: String,
    /// Registered S3 storage bucket
    pub storage_slug: String,
    /// Details about image file
    pub items: Vec<ExistingSimpleItem>,
}

#[derive(Debug, Default, Clone, Serialize, Deserialize, Dummy, PartialEq, Eq)]
pub struct ResponseItem {
    pub dataset_item_id: u64,
    pub filename: String,
}

#[derive(Debug, Default, Clone, Serialize, Deserialize, Dummy, PartialEq, Eq)]
pub struct AddDataItemsResponse {
    pub blocked_items: Vec<ResponseItem>,
    pub items: Vec<ResponseItem>,
}

#[derive(Debug, Default, Clone, Serialize, Deserialize, Dummy, PartialEq, Eq)]
pub struct SlotItem {
    pub file_name: String,
    pub reason: String,
    pub slot_name: String,
    pub size_bytes: u64,
    #[serde(rename = "type")]
    pub item_type: DatasetItemTypes,
    pub upload_id: String,
}

#[derive(Debug, Default, Clone, Serialize, Deserialize, Dummy, PartialEq, Eq)]
pub struct RegistrationResponseItem {
    pub id: String,
    pub name: String,
    pub path: String,
    pub slots: Vec<SlotItem>,
}

#[derive(Debug, Default, Clone, Serialize, Deserialize, Dummy, PartialEq, Eq)]
pub struct RegisterExistingItemResponse {
    pub blocked_items: Vec<RegistrationResponseItem>,
    pub items: Vec<RegistrationResponseItem>,
}

#[derive(Debug, Default, Clone, Serialize, Deserialize, Dummy, PartialEq, Eq)]
struct ArchiveItemPayload {
    pub filter: Filter,
}

#[derive(Debug, Default, Clone, Serialize, Deserialize, Dummy, PartialEq, Eq)]
struct AssignItemPayload {
    pub assignee_id: u32,
    pub filter: Filter,
}

#[derive(Serialize, Deserialize)]
struct GenerateExportPayload {
    pub name: String,
    pub format: String,
    pub include_authorship: bool,
    pub include_export_token: bool,
    #[serde(skip_serializing_if = "Option::is_none")]
    pub filter: Option<Filter>,
}

#[derive(Debug, Serialize, Deserialize)]
struct ResetToNewPayload {
    pub filter: Filter,
}

#[derive(Debug, Serialize, Deserialize)]
struct SetStagePayload {
    pub workflow_stage_template_id: u32,
    pub filter: Filter,
}

#[derive(Debug, Default, Clone, Serialize, Deserialize, Dummy, PartialEq)]
pub struct ItemReport {
    /// Original filename of the item
    pub filename: String,
    /// Timestamp of when item was added to the dataset
    pub uploaded_date: String,
    /// Current status of the dataset
    pub status: DatasetItemStatus,
    /// Timestamp of when item was first entered into a workflow
    pub workflow_start_date: Option<String>,
    /// Timestamp of when work on the item was completed. null if in progress
    pub workflow_complete_date: Option<String>,
    /// For playback videos, the number of frames in the video
    pub number_of_frames: Option<u32>,
    /// Path the item was assigned in the dataset
    pub folder: String,
    /// Total duration of work perform by annotators
    pub time_spent_annotating_sec: u64,
    /// Total duration of work perform by reviewers
    pub time_spent_reviewing_sec: u64,
    /// Total duration of automation actions performed in annotate stages
    pub automation_time_annotating_sec: u64,
    /// Total duration of automation actions performed in review stages
    pub automation_time_reviewing_sec: u64,
    /// Emails of all annotators who performed work on this item, joined by semicolon
    pub annotators: String,
    /// Emails of all reviewers who performed work on this item, joined by semicolon
    pub reviewers: String,
    /// True if item was every rejected in any review stage
    pub was_rejected_in_review: bool,
    /// Darwin Workview URL for the item
    pub url: String,
}

pub async fn item_reports_from_bytes(contents: &[u8]) -> Result<Vec<ItemReport>> {
    let cursor = Cursor::new(contents);
    let mut rdr = AsyncReaderBuilder::new()
        .delimiter(b',')
        .has_headers(true)
        .create_deserializer(cursor);

    let mut records = rdr.deserialize::<ItemReport>();
    let mut results: Vec<ItemReport> = Vec::new();

    while let Some(record) = records.next().await {
        let record = record?;
        results.push(record)
    }

    Ok(results)
}

impl Dataset {
    #[allow(dead_code)]
    pub async fn create_dataset<C>(client: &C, name: &str) -> Result<Dataset>
    where
        C: V7Methods,
    {
        let response = client
            .post(
                "datasets",
                &DatasetName {
                    name: name.to_string(),
                },
            )
            .await?;

        expect_http_ok!(response, Dataset)
    }
}

#[async_trait]
pub trait DatasetArchiveMethods<C>
where
    C: V7Methods,
{
    // async fn archive_all_files(&self, client: &C) -> Result<()>;
    async fn archive_items(&self, client: &C, filter: &Filter) -> Result<()>;
    async fn archive_dataset(&self, client: &C) -> Result<Dataset>;
}

#[async_trait]
pub trait DatasetDataMethods<C>
where
    C: V7Methods,
{
    async fn assign_items(&self, client: &C, assignee_id: &u32, filter: &Filter) -> Result<()>;
    #[deprecated = "V2 of the V7 API requires use of `register_items_to_dataset`"]
    async fn add_data_to_dataset(
        &self,
        client: &C,
        data: Vec<AddDataPayload>,
        external_storage: String,
    ) -> Result<AddDataItemsResponse>;
}

/// Dataset data methods for the V7 API version 2
#[async_trait]
pub trait DatasetDataMethodsV2<C>
where
    C: V7Methods,
{
    async fn register_items_to_dataset(
        &self,
        client: &C,
        data: Vec<ExistingSimpleItem>,
        external_storage: String,
    ) -> Result<RegisterExistingItemResponse>;
}

#[async_trait]
pub trait DatasetExportMethods<C>
where
    C: V7Methods,
{
    async fn generate_export(
        &self,
        client: &C,
        export_name: &'life2 str,
        format: &ExportFormat,
        include_authorship: bool,
        include_export_token: bool,
        filter: Option<&Filter>,
    ) -> Result<()>;
    async fn list_exports(&self, client: &C) -> Result<Vec<Export>>;
}

#[async_trait]
pub trait DatasetDescribeMethods<C>
where
    C: V7Methods,
{
    async fn list_datasets(client: &C) -> Result<Vec<Dataset>>;
    async fn list_dataset_items(&self, client: &C) -> Result<Vec<DatasetItem>>;
    async fn show_dataset(client: &C, id: &u32) -> Result<Dataset>;
}

#[async_trait]
pub trait DatasetWorkflowMethods<C>
where
    C: V7Methods,
{
    async fn reset_to_new(&self, client: &C, filter: &Filter) -> Result<()>;
    async fn set_stage(&self, client: &C, stage_template_id: &u32, filter: &Filter) -> Result<()>;
    async fn set_workflow(
        &self,
        client: &C,
        workflow: &WorkflowTemplate,
    ) -> Result<WorkflowTemplate>;
    async fn set_default_workflow(
        &self,
        client: &C,
        workflow: &WorkflowTemplate,
    ) -> Result<Dataset>;
}

#[async_trait]
pub trait DatasetItemReportMethods<C>
where
    C: V7Methods,
{
    async fn get_item_reports(&self, client: &C) -> Result<Vec<ItemReport>>;
}

#[async_trait]
impl<C> DatasetArchiveMethods<C> for Dataset
where
    C: V7Methods + std::marker::Sync,
{
    // async fn archive_all_files(&self, client: &C) -> Result<()> {
    //     let item_ids: Vec<u32> = Dataset::list_dataset_items(client)
    //         .await?
    //         .iter()
    //         .filter(|x| !x.archived)
    //         .map(|x| x.id.clone())
    //         .collect();
    //     let mut filter = Filter::default();
    //     filter.dataset_item_ids = Some(item_ids);

    //     self.archive_items(client, &filter).await
    // }

    /// The docs say a reason is required, but the call actually fails if it is provided
    /// https://docs.v7labs.com/v1.0/reference/archive
    async fn archive_items(&self, client: &C, filter: &Filter) -> Result<()> {
        let payload = ArchiveItemPayload {
            filter: filter.clone(),
        };

        let endpoint = &format!("datasets/{}/items/archive", self.id);
        let response = client.put(endpoint, Some(&payload)).await?;

        let status = response.status();

        // 204 is correct operation for this endpoint
        if status != 204 {
            bail!("Invalid status code {status}")
        }
        Ok(())
    }

    async fn archive_dataset(&self, client: &C) -> Result<Dataset> {
        let response = client
            .put::<String>(&format!("datasets/{}/archive", &self.id), None)
            .await?;

        expect_http_ok!(response, Dataset)
    }
}

#[async_trait]
impl<C> DatasetDataMethods<C> for Dataset
where
    C: V7Methods + std::marker::Sync,
{
    async fn assign_items(&self, client: &C, assignee_id: &u32, filter: &Filter) -> Result<()> {
        let payload = AssignItemPayload {
            assignee_id: *assignee_id,
            filter: filter.clone(),
        };

        let response = client
            .post(&format!("datasets/{}/assign_items", self.id), &payload)
            .await?;

        let status = response.status();

        // 204 is correct operation for this endpoint
        if status != 204 {
            bail!("Invalid status code {status}")
        }

        Ok(())
    }

    async fn add_data_to_dataset(
        &self,
        client: &C,
        data: Vec<AddDataPayload>,
        external_storage: String,
    ) -> Result<AddDataItemsResponse> {
        let api_payload = AddDataItemsPayload {
            items: data,
            storage_name: external_storage,
        };

        let endpoint = format!(
            "teams/{}/datasets/{}/data",
            self.team_slug
                .as_ref()
                .context("Dataset is missing team slug")?,
            self.slug
        );

        let response = client.put(&endpoint, Some(&api_payload)).await?;

        expect_http_ok!(response, AddDataItemsResponse)
    }
}

#[async_trait]
impl<C> DatasetDataMethodsV2<C> for Dataset
where
    C: V7Methods + std::marker::Sync,
{
    async fn register_items_to_dataset(
        &self,
        client: &C,
        data: Vec<ExistingSimpleItem>,
        external_storage_slug: String,
    ) -> Result<RegisterExistingItemResponse> {
        let api_payload = RegisterExistingItemPayload {
            dataset_slug: self.slug.to_string(),
            storage_slug: external_storage_slug,
            items: data,
        };

        let endpoint = format!(
            "teams/{}/items/register_existing_readonly",
            self.team_slug
                .as_ref()
                .context("Dataset is missing team slug")?
        );

        let response = client.post(&endpoint, &api_payload).await?;

        expect_http_ok!(response, RegisterExistingItemResponse)
    }
}

#[async_trait]
impl<C> DatasetExportMethods<C> for Dataset
where
    C: V7Methods + std::marker::Sync,
{
    async fn generate_export(
        &self,
        client: &C,
        export_name: &'life2 str,
        format: &ExportFormat,
        include_authorship: bool,
        include_export_token: bool,
        filter: Option<&Filter>,
    ) -> Result<()> {
        let endpoint = format!(
            "teams/{}/datasets/{}/exports",
            self.team_slug.as_ref().context("Missing team slug")?,
            self.slug
        );

        let payload = GenerateExportPayload {
            name: export_name.to_string(),
            format: Into::<&str>::into(format.clone()).to_string(),
            include_authorship,
            include_export_token,
            filter: filter.cloned(),
        };

        let response = client.post(&endpoint, &payload).await?;

        if response.status() != 200 {
            bail!(format!(
                "Invalid status code {} {}",
                response.status(),
                response.text().await?
            ))
        }

        Ok(())
    }

    async fn list_exports(&self, client: &C) -> Result<Vec<Export>> {
        let endpoint = format!(
            "teams/{}/datasets/{}/exports",
            self.team_slug.as_ref().context("Missing team slug")?,
            self.slug
        );

        let response = client.get(&endpoint).await?;

        expect_http_ok!(response, Vec<Export>)
    }
}

#[async_trait]
impl<C> DatasetDescribeMethods<C> for Dataset
where
    C: V7Methods + std::marker::Sync,
{
    async fn list_datasets(client: &C) -> Result<Vec<Dataset>> {
        let response = client.get("datasets").await?;

        expect_http_ok!(response, Vec<Dataset>)
    }

    async fn list_dataset_items(&self, client: &C) -> Result<Vec<DatasetItem>> {
        let response = client.get(&format!("datasets/{}/items", self.id)).await?;

        expect_http_ok!(response, Vec<DatasetItem>)
    }

    async fn show_dataset(client: &C, id: &u32) -> Result<Dataset> {
        let response = client.get(&format!("datasets/{}", id)).await?;

        expect_http_ok!(response, Dataset)
    }
}

#[async_trait]
impl<C> DatasetWorkflowMethods<C> for Dataset
where
    C: V7Methods + std::marker::Sync,
{
    async fn reset_to_new(&self, client: &C, filter: &Filter) -> Result<()> {
        let payload = ResetToNewPayload {
            filter: filter.clone(),
        };

        let response = client
            .put(
                &format!("datasets/{}/items/move_to_new", self.id),
                Some(&payload),
            )
            .await?;

        let status = response.status();

        // 204 is correct operation for this endpoint
        if status != 204 {
            bail!("Invalid status code {status}")
        }

        Ok(())
    }

    async fn set_stage(&self, client: &C, stage_template_id: &u32, filter: &Filter) -> Result<()> {
        let payload = SetStagePayload {
            workflow_stage_template_id: *stage_template_id,
            filter: filter.clone(),
        };

        let response = client
            .put(&format!("datasets/{}/set_stage", self.id), Some(&payload))
            .await?;

        let status = response.status();

        // 204 is correct operation for this endpoint
        if status != 204 {
            bail!("Invalid status code {status}")
        }

        Ok(())
    }

    async fn set_workflow(
        &self,
        client: &C,
        workflow: &WorkflowTemplate,
    ) -> Result<WorkflowTemplate> {
        let response = client
            .post(
                &format!("datasets/{}/workflow_templates", self.id),
                workflow,
            )
            .await?;

        expect_http_ok!(response, WorkflowTemplate)
    }

    async fn set_default_workflow(
        &self,
        client: &C,
        workflow: &WorkflowTemplate,
    ) -> Result<Dataset> {
        let workflow_id = workflow.id.as_ref().context("Workflow id not provided")?;

        let endpoint = format!(
            "datasets/{}/default_workflow_template/{}",
            self.id, workflow_id
        );
        let payload: Option<&WorkflowTemplate> = None;
        let response = client.put(&endpoint, payload).await?;

        expect_http_ok!(response, Dataset)
    }
}

#[async_trait]
impl<C> DatasetItemReportMethods<C> for Dataset
where
    C: V7Methods + std::marker::Sync,
{
    async fn get_item_reports(&self, client: &C) -> Result<Vec<ItemReport>> {
        let endpoint = format!(
            "teams/{}/datasets/{}/item_reports",
            self.team_slug.as_ref().context("Missing team slug")?,
            self.slug
        );
        let response = client.get(&endpoint).await?;
        let status = response.status();
        let result = response.text().await?;
        if status != 200 {
            bail!(format!("Invalid status code {} {}", status, result))
        } else {
            item_reports_from_bytes(result.as_bytes()).await
        }
    }
}

impl Display for Dataset {
    fn fmt(&self, f: &mut std::fmt::Formatter<'_>) -> std::fmt::Result {
        write!(
            f,
            "{}:{}/{}",
            self.id,
            self.team_slug.as_ref().unwrap_or(&"team-slug".to_string()),
            self.slug
        )
    }
}

#[cfg(test)]
mod test_client_calls {

    use super::*;
    use crate::client::{ApiVersion, V7Client};
    use fake::{Fake, Faker};
    use wiremock::matchers::{method, path};
    use wiremock::{Mock, MockServer, ResponseTemplate};

    #[tokio::test]
    async fn test_list_datasets() {
        let mock_server = MockServer::start().await;
        let mock_data: Vec<Dataset> = fake::vec![Dataset; 2];

        let client: V7Client = V7Client::new(
            format!("{}/", mock_server.uri()),
            "api-key".to_string(),
            ApiVersion::V2,
            "some-team".to_string(),
        )
        .unwrap();

        Mock::given(method("GET"))
            .and(path("/datasets"))
            .respond_with(ResponseTemplate::new(200).set_body_json(mock_data.clone()))
            .mount(&mock_server)
            .await;

        let datasets = Dataset::list_datasets(&client).await.unwrap();

        // Pick a few values to avoid f64 comparison issues
        assert_eq!(datasets.len(), mock_data.len());
        assert_eq!(datasets[0].id, mock_data[0].id);
        assert_eq!(datasets[0].slug, mock_data[0].slug);
        assert_eq!(datasets[1].inserted_at, mock_data[1].inserted_at);
    }

    #[tokio::test]
    async fn test_list_datasets_status_error() {
        let mock_server = MockServer::start().await;
        Mock::given(method("GET"))
            .and(path("/datasets"))
            .respond_with(ResponseTemplate::new(412))
            .mount(&mock_server)
            .await;

        let client: V7Client = V7Client::new(
            format!("{}/", mock_server.uri()),
            "api-key".to_string(),
            ApiVersion::V2,
            "some-team".to_string(),
        )
        .unwrap();

        Dataset::list_datasets(&client)
            .await
            .expect_err("Invalid status code 412");
    }

    #[tokio::test]
    async fn test_list_datasets_data_error() {
        let mock_server = MockServer::start().await;
        Mock::given(method("GET"))
            .and(path("/datasets"))
            .respond_with(ResponseTemplate::new(200).set_body_string("dont_render"))
            .mount(&mock_server)
            .await;

        let client: V7Client = V7Client::new(
            format!("{}/", mock_server.uri()),
            "api-key".to_string(),
            ApiVersion::V2,
            "some-team".to_string(),
        )
        .unwrap();

        Dataset::list_datasets(&client)
            .await
            .expect_err("error decoding response body: expected value at line 1 column 1");
    }

    #[tokio::test]
    async fn test_list_dataset_items() {
        let mock_server = MockServer::start().await;
        let mock_data: Dataset = Faker.fake();
        let dset_id = mock_data.id;

        // Just generate two random values for comparison
        let mock_result_vec: Vec<DatasetItem> = fake::vec![DatasetItem; 2];

        let client: V7Client = V7Client::new(
            format!("{}/", mock_server.uri()),
            "api-key".to_string(),
            ApiVersion::V2,
            "some-team".to_string(),
        )
        .unwrap();

        Mock::given(method("GET"))
            .and(path(format!("/datasets/{dset_id}/items")))
            .respond_with(ResponseTemplate::new(200).set_body_json(mock_result_vec.clone()))
            .mount(&mock_server)
            .await;

        let result: Vec<DatasetItem> = mock_data.list_dataset_items(&client).await.unwrap();

        // Only compare a few values, this is mostly testing the endpoint
        // invocation and not serde.
        assert_eq!(result.len(), mock_result_vec.len());
        assert_eq!(result[0].status, mock_result_vec[0].status);
        assert_eq!(
            result[result.len() - 1].id,
            mock_result_vec[mock_result_vec.len() - 1].id
        );
    }

    #[tokio::test]
    async fn test_list_dataset_items_status_error() {
        let mock_server = MockServer::start().await;
        let mock_data: Dataset = Faker.fake();
        let dset_id = mock_data.id;

        Mock::given(method("GET"))
            .and(path(format!("/datasets/{dset_id}/items")))
            .respond_with(ResponseTemplate::new(412))
            .mount(&mock_server)
            .await;

        let client: V7Client = V7Client::new(
            format!("{}/", mock_server.uri()),
            "api-key".to_string(),
            ApiVersion::V2,
            "some-team".to_string(),
        )
        .unwrap();

        mock_data
            .list_dataset_items(&client)
            .await
            .expect_err("Invalid status code 412");
    }

    #[tokio::test]
    async fn test_get_item_reports() {
        let mock_server = MockServer::start().await;
        let mock_data = "filename,uploaded_date,status,workflow_start_date,workflow_complete_date,number_of_frames,folder,time_spent_annotating_sec,time_spent_reviewing_sec,automation_time_annotating_sec,automation_time_reviewing_sec,annotators,reviewers,was_rejected_in_review,url
somefilename,2023-05-10 14:15:27,complete,2023-05-10 14:16:17,2023-05-17 01:28:13,,/,320,1,2,3,kevin@mail.com,,false,https://darwin.v7labs.com/workview?dataset=123456&image=789";

        let mut dataset: Dataset = Faker.fake();
        let dataset_slug = dataset.slug.clone();
        let team_slug = "some-team";
        dataset.team_slug = Some(team_slug.to_string());

        Mock::given(method("GET"))
            .and(path(format!(
                "/teams/{team_slug}/datasets/{dataset_slug}/item_reports",
            )))
            .respond_with(ResponseTemplate::new(200).set_body_string(mock_data.to_string()))
            .mount(&mock_server)
            .await;

        let client: V7Client = V7Client::new(
            format!("{}/", mock_server.uri()),
            "api-key".to_string(),
            "some-team".to_string(),
        )
        .unwrap();

        let results = dataset.get_item_reports(&client).await.unwrap();

        assert_eq!(results.len(), 1);

        let result = results.first().unwrap();

        assert_eq!(result.filename, "somefilename".to_string());
    }

    #[tokio::test]
    async fn test_item_reports_from_bytes() {
        let filename = "somefilename";
        let uploaded_date = "2023-05-10 14:15:27";
        let status = "complete";
        let workflow_start_date = "2023-05-10 14:16:17";
        let workflow_complete_date = "2023-05-17 01:28:13";
        let number_of_frames = "";
        let folder = "/";
        let time_spent_annotating_sec = 320;
        let time_spent_reviewing_sec = 1;
        let automation_time_annotating_sec = 2;
        let automation_time_reviewing_sec = 3;
        let annotators = "kevin@mail.com";
        let reviewers = "";
        let was_rejected_in_review = false;
        let url = "https://darwin.v7labs.com/workview?dataset=123456&image=789";

        let mut content =
            "filename,uploaded_date,status,workflow_start_date,workflow_complete_date,\
        number_of_frames,folder,time_spent_annotating_sec,time_spent_reviewing_sec,\
        automation_time_annotating_sec,automation_time_reviewing_sec,annotators,reviewers,\
        was_rejected_in_review,url\n"
                .to_string();
        content.push_str(&format!(
            "{},{},{},{},{},{},{},{},{},{},{},{},{},{},{}",
            filename,
            uploaded_date,
            status,
            workflow_start_date,
            workflow_complete_date,
            number_of_frames,
            folder,
            time_spent_annotating_sec,
            time_spent_reviewing_sec,
            automation_time_annotating_sec,
            automation_time_reviewing_sec,
            annotators,
            reviewers,
            was_rejected_in_review,
            url
        ));

        let results = item_reports_from_bytes(content.as_bytes()).await.unwrap();
        assert_eq!(results.len(), 1);

        let result = results.first().unwrap();

        assert_eq!(result.filename, filename.to_string());
        assert_eq!(result.uploaded_date, uploaded_date.to_string());
        assert_eq!(result.status, DatasetItemStatus::Complete);
        assert_eq!(
            result.workflow_start_date,
            Some(workflow_start_date.to_string())
        );
        assert_eq!(
            result.workflow_complete_date,
            Some(workflow_complete_date.to_string())
        );
        assert_eq!(result.number_of_frames, None);
        assert_eq!(result.folder, folder.to_string());
        assert_eq!(result.time_spent_annotating_sec, time_spent_annotating_sec);
        assert_eq!(result.time_spent_reviewing_sec, time_spent_reviewing_sec);
        assert_eq!(
            result.automation_time_annotating_sec,
            automation_time_annotating_sec
        );
        assert_eq!(
            result.automation_time_reviewing_sec,
            automation_time_reviewing_sec
        );
        assert_eq!(result.annotators, annotators.to_string());
        assert_eq!(result.reviewers, reviewers.to_string());
        assert_eq!(result.was_rejected_in_review, was_rejected_in_review);
        assert_eq!(result.url, url);
    }
}<|MERGE_RESOLUTION|>--- conflicted
+++ resolved
@@ -2,11 +2,9 @@
 use crate::client::V7Methods;
 use crate::expect_http_ok;
 use crate::filter::Filter;
-<<<<<<< HEAD
-use crate::item::{AddDataPayload, DatasetItem, DatasetItemTypes, ExistingSimpleItem};
-=======
-use crate::item::{AddDataPayload, DatasetItem, DatasetItemStatus};
->>>>>>> 2d83e1ce
+use crate::item::{
+    AddDataPayload, DatasetItem, DatasetItemStatus, DatasetItemTypes, ExistingSimpleItem,
+};
 use crate::team::TypeCount;
 use crate::workflow::WorkflowTemplate;
 use anyhow::{bail, Context, Result};
@@ -214,7 +212,7 @@
     pub filter: Filter,
 }
 
-#[derive(Debug, Default, Clone, Serialize, Deserialize, Dummy, PartialEq)]
+#[derive(Debug, Default, Clone, Serialize, Deserialize, Dummy, PartialEq, Eq)]
 pub struct ItemReport {
     /// Original filename of the item
     pub filename: String,
